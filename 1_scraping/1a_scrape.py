--- conflicted
+++ resolved
@@ -453,21 +453,13 @@
     scraper = BPKScraper()
     
     # URL to scrape
-<<<<<<< HEAD
-    start_url = "https://peraturan.bpk.go.id/Search?keywords=&tentang=&nomor=&jenis=9"
-=======
     start_url = "https://peraturan.bpk.go.id/Search?keywords=&tentang=&nomor=&jenis=10"
->>>>>>> 2757b354
     
     # Scrape data (limit to first 1 page for testing)
     data = scraper.scrape_all_pages(start_url, max_pages=10000000)
     
     # Save to CSV
-<<<<<<< HEAD
-    scraper.save_to_csv(data, 'bpk_perpu_data.csv')
-=======
     scraper.save_to_csv(data, 'bpk_pp_data.csv')
->>>>>>> 2757b354
     
     print(f"\nScraping completed! Found {len(data)} records.")
     
